--- conflicted
+++ resolved
@@ -2,7 +2,6 @@
 
 In the project root folder:
 
-<<<<<<< HEAD
 ## Setup
 
 In the project root folder:
@@ -18,17 +17,6 @@
 
 In the project root folder:
 
-=======
-1.  Make .env file with api keys
-2. `python -m venv .venv` for first time setup.
-3. `source .venv/bin/activate` 
-4. `pip install -r requirements.txt` (might take a minute)
-
-## Testing
-
-In the project root folder:
-
->>>>>>> 0286280d
 Tweet generation: `python -m try_models.query --name NAME [--topic TOPIC] [--num_papers NUM_PAPERS] [--days DAYS]`
 - use `papers2` for `--name`
 - to retrieve papers published recently, use `--days`
@@ -43,16 +31,12 @@
 
 # Overview of scripts
 
-<<<<<<< HEAD
 - `bot/scheduler.py`: The main pipeline. 
     - This SHOULD call `query_full_paper_verbose.py`, which returns the summary for 1 paper.
     - It also has another function that simply calls `query.py`, which takes in some input query -> semantic search on chromadb embeddings -> model 
 - `server-gpu/app.py`: The server in the `vm-with-gpu-2` instance that the client `scheduler.py` talks to. 
 
 
-
-=======
->>>>>>> 0286280d
 ## simple-update-db.py 
 
 As of May 19:
@@ -114,10 +98,8 @@
 
 1. https://cloud.google.com/compute/docs/gpus/install-drivers-gpu
 
-<<<<<<< HEAD
 Use internal IP addresses and see if you can ping and run scripts on the vm-with-gpu-2. 
 
 # S3 
-=======
-Use internal IP addresses and see if you can ping and run scripts on the vm-with-gpu-2. 
->>>>>>> 0286280d
+
+Use internal IP addresses and see if you can ping and run scripts on the vm-with-gpu-2. 