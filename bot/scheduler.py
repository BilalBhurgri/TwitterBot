--- conflicted
+++ resolved
@@ -144,10 +144,6 @@
     while True:
         now = datetime.datetime.now(LOCAL_TZ)
         tomorrow = now + datetime.timedelta(days=1)
-<<<<<<< HEAD
-
-        for hour in [9, 19]:  # 9 AM and 7 PM
-=======
         
         # Bot gathers latest papers
         t = get_random_time_between(6)
@@ -162,7 +158,6 @@
             schedule_task_at(t, run_bot)
         # Bot will post a tweet between 9-10 AM and 6-7 PM
         for hour in [9, 18]:
->>>>>>> 50c56860
             t = get_random_time_between(hour)
             if t > now:
                 print("Scheduling task at:", t)
